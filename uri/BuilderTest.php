<?php

/**
 * League.Uri (https://uri.thephpleague.com)
 *
 * (c) Ignace Nyamagana Butera <nyamsprod@gmail.com>
 *
 * For the full copyright and license information, please view the LICENSE
 * file that was distributed with this source code.
 */

namespace League\Uri;

use League\Uri\Exceptions\SyntaxError;
use PHPUnit\Framework\Attributes\CoversClass;
use PHPUnit\Framework\TestCase;

#[CoversClass(Builder::class)]
final class BuilderTest extends TestCase
{
    public function test_it_can_build_a_new_uri_instance(): void
    {
        $builder = new Builder();
        $changedBuilder = $builder
            ->scheme('https')
            ->userInfo('user', 'pass')
            ->host('wiki.php.net')
            ->port(8080)
            ->path('rf:c/uri_followup')
            ->query('a=1&b=2')
            ->fragment('uri_building');

        self::assertSame($changedBuilder, $builder);
        self::assertSame('https://user:pass@wiki.php.net:8080/rf:c/uri_followup?a=1&b=2#uri_building', $builder->build()->toAsciiString());
    }

    public function test_it_can_build_a_new_uri_instance_using_the_constructor(): void
    {
        $builder = new Builder(
            scheme: 'HtTpS',
            username: 'user',
            password: 'pass',
            host: 'WiKi.PhP.NeT',
            path: 'rf:c/uri_followup',
            query: 'a=1&b=2',
            fragment: 'uri_building'
        );

        self::assertSame('https://user:pass@wiki.php.net/rf:c/uri_followup?a=1&b=2#uri_building', $builder->build()->toAsciiString());
    }

    public function test_it_fails_to_build_a_new_uri_if_the_user_info_is_present_and_the_host_is_missing(): void
    {
        $this->expectException(SyntaxError::class);

        (new Builder())
            ->scheme('https')
            ->userInfo('user', 'pass')
            ->path('rf:c/uri_followup')
            ->query('a=1&b=2')
            ->fragment('uri_building')
            ->build();
    }

    public function test_it_fails_to_build_a_new_uri_if_the_port_is_present_and_the_host_is_missing(): void
    {
        $this->expectException(SyntaxError::class);

        (new Builder())
            ->scheme('https')
            ->port(8080)
            ->path('rf:c/uri_followup')
            ->query('a=1&b=2')
            ->fragment('uri_building')
            ->build();
    }

    public function test_it_fails_to_build_a_new_uri_if_the_scheme_is_missing_and_the_path_contains_colone_before_a_slash(): void
    {
        $this->expectException(SyntaxError::class);

        (new Builder(
            path: 'rf:c',
            query: 'a=1&b=2',
            fragment: 'uri_building'
        ))->build();
    }

    public function test_it_fails_if_the_scheme_contains_invalid_characters(): void
    {
        $this->expectException(SyntaxError::class);

        (new Builder())->scheme('htt*s')->build();
    }

    public function test_it_encodes_path_contains_invalid_characters(): void
    {
        self::assertSame(
            'rfc/uri_f%C3%B2llowup',
            (new Builder(path: 'rfc/uri_fòllowup'))->build()->getPath()
        );
    }

    public function test_building_without_calling_any_setter(): void
    {
        self::assertSame('', (new Builder())->build()->toString());
    }

    public function test_building_with_a_base_uri(): void
    {
        self::assertSame('https://example.com', (new Builder())->build('https://example.com')->toString());
    }

    public function test_it_can_resolve_the_uri_against_a_base_uri(): void
    {
        $builder = (new Builder())
            ->userInfo('user', 'pass')
            ->host('host')
            ->path('./.././toto')
            ->scheme('https');

        self::assertSame('https://user:pass@host/./.././toto', $builder->build()->toAsciiString());
        self::assertSame('https://user:pass@host/toto', $builder->build('https://host/toto')->toAsciiString());
<<<<<<< HEAD
=======
    }

    public function test_it_can_be_reset(): void
    {
        $builder = (new Builder())
            ->userInfo('user', 'pass')
            ->host('host')
            ->path('./.././toto')
            ->scheme('https');

        self::assertSame('https://user:pass@host/./.././toto', $builder->build()->toAsciiString());
        self::assertSame('', $builder->reset()->build()->toString());
>>>>>>> 09b4468f
    }
}<|MERGE_RESOLUTION|>--- conflicted
+++ resolved
@@ -121,8 +121,6 @@
 
         self::assertSame('https://user:pass@host/./.././toto', $builder->build()->toAsciiString());
         self::assertSame('https://user:pass@host/toto', $builder->build('https://host/toto')->toAsciiString());
-<<<<<<< HEAD
-=======
     }
 
     public function test_it_can_be_reset(): void
@@ -135,6 +133,5 @@
 
         self::assertSame('https://user:pass@host/./.././toto', $builder->build()->toAsciiString());
         self::assertSame('', $builder->reset()->build()->toString());
->>>>>>> 09b4468f
     }
 }