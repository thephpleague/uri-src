--- conflicted
+++ resolved
@@ -1,21 +1,13 @@
 <?php
 
 $header = <<<EOF
-<<<<<<< HEAD
 League.Uri (http://uri.thephpleague.com/components)
-=======
-League.Uri (https://uri.thephpleague.com/components/)
->>>>>>> b0a82a16
 
 @package    League\Uri
 @subpackage League\Uri\Components
 @author     Ignace Nyamagana Butera <nyamsprod@gmail.com>
 @license    https://github.com/thephpleague/uri-components/blob/master/LICENSE (MIT License)
-<<<<<<< HEAD
 @version    2.0.0
-=======
-@version    1.8.2
->>>>>>> b0a82a16
 @link       https://github.com/thephpleague/uri-components
 
 For the full copyright and license information, please view the LICENSE
@@ -38,10 +30,6 @@
             'location' => 'after_open',
             'separate' => 'both',
         ],
-<<<<<<< HEAD
-        //'native_function_invocation' => true,
-=======
->>>>>>> b0a82a16
         'new_with_braces' => true,
         'no_blank_lines_after_phpdoc' => true,
         'no_empty_phpdoc' => true,
@@ -51,11 +39,7 @@
         'no_trailing_comma_in_singleline_array' => true,
         'no_superfluous_phpdoc_tags' => true,
         'no_unused_imports' => true,
-<<<<<<< HEAD
         'ordered_imports' => ['imports_order' => ['class', 'function', 'const'], 'sort_algorithm' => 'alpha'],
-=======
-        'ordered_imports' => ['imports_order' => null, 'sort_algorithm' => 'alpha'],
->>>>>>> b0a82a16
         'phpdoc_add_missing_param_annotation' => ['only_untyped' => false],
         'phpdoc_align' => true,
         'phpdoc_no_empty_return' => true,
