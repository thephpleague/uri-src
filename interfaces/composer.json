{
    "name": "league/uri-interfaces",
    "description" : "Common interface for URI representation",
    "keywords": [
        "url",
        "uri",
        "rfc3986",
        "rfc3987"
    ],
    "license": "MIT",
    "homepage": "http://github.com/thephpleague/uri-interfaces",
    "authors": [
        {
            "name" : "Ignace Nyamagana Butera",
            "email" : "nyamsprod@gmail.com",
            "homepage" : "https://nyamsprod.com"
        }
    ],
    "require": {
        "php" : "^7.1.3"
    },
    "require-dev": {
<<<<<<< HEAD
        "friendsofphp/php-cs-fixer": "^2.0",
        "infection/infection": "^0.12",
        "phpunit/phpunit" : "^7.0|^8.0",
        "phpstan/phpstan": "^0.11",
        "phpstan/phpstan-strict-rules": "^0.11",
        "phpstan/phpstan-phpunit": "^0.11"
=======
        "friendsofphp/php-cs-fixer": "^2.0.0"
>>>>>>> cc4ac1ae
    },
    "autoload": {
        "psr-4": {
            "League\\Uri\\": "src/"
        }
    },
    "scripts": {
<<<<<<< HEAD
        "phpcs": "php-cs-fixer fix -v --diff --dry-run --allow-risky=yes;",
        "phpstan": "phpstan analyse -l max -c phpstan.src.neon src",
        "test": ["@phpcs", "@phpstan"]
    },
    "extra": {
        "branch-alias": {
            "dev-master": "2.0.x-dev"
=======
        "test": "php-cs-fixer fix -v --diff --dry-run --allow-risky=yes;"
    },
    "extra": {
        "branch-alias": {
            "dev-master": "1.x-dev"
>>>>>>> cc4ac1ae
        }
    }
}<|MERGE_RESOLUTION|>--- conflicted
+++ resolved
@@ -20,16 +20,11 @@
         "php" : "^7.1.3"
     },
     "require-dev": {
-<<<<<<< HEAD
         "friendsofphp/php-cs-fixer": "^2.0",
-        "infection/infection": "^0.12",
         "phpunit/phpunit" : "^7.0|^8.0",
         "phpstan/phpstan": "^0.11",
         "phpstan/phpstan-strict-rules": "^0.11",
         "phpstan/phpstan-phpunit": "^0.11"
-=======
-        "friendsofphp/php-cs-fixer": "^2.0.0"
->>>>>>> cc4ac1ae
     },
     "autoload": {
         "psr-4": {
@@ -37,21 +32,13 @@
         }
     },
     "scripts": {
-<<<<<<< HEAD
         "phpcs": "php-cs-fixer fix -v --diff --dry-run --allow-risky=yes;",
         "phpstan": "phpstan analyse -l max -c phpstan.src.neon src",
         "test": ["@phpcs", "@phpstan"]
     },
     "extra": {
         "branch-alias": {
-            "dev-master": "2.0.x-dev"
-=======
-        "test": "php-cs-fixer fix -v --diff --dry-run --allow-risky=yes;"
-    },
-    "extra": {
-        "branch-alias": {
-            "dev-master": "1.x-dev"
->>>>>>> cc4ac1ae
+            "dev-master": "2.x-dev"
         }
     }
 }