<?php

/**
 * League.Uri (https://uri.thephpleague.com)
 *
 * (c) Ignace Nyamagana Butera <nyamsprod@gmail.com>
 *
 * For the full copyright and license information, please view the LICENSE
 * file that was distributed with this source code.
 */

declare(strict_types=1);

namespace League\Uri;

use Exception;
use JsonSerializable;
use League\Uri\Contracts\UriComponentInterface;
use League\Uri\Exceptions\SyntaxError;
use League\Uri\Idna\Converter as IdnConverter;
use Stringable;
use Throwable;

use function array_key_first;
use function count;
use function explode;
use function filter_var;
use function get_object_vars;
use function in_array;
use function inet_pton;
use function is_object;
use function preg_match;
use function rawurldecode;
use function strtolower;
use function substr;

use const FILTER_FLAG_IPV4;
use const FILTER_FLAG_IPV6;
use const FILTER_VALIDATE_IP;

/**
 * @phpstan-type HostRecordSerializedShape array{0: array{host: ?string}, 1: array{}}
 */
final class HostRecord implements JsonSerializable
{
    /**
     * Maximum number of host cached.
     *
     * @var int
     */
    private const MAXIMUM_HOST_CACHED = 100;

    private const REGEXP_NON_ASCII_PATTERN = '/[^\x20-\x7f]/';

    /**
     * @see https://tools.ietf.org/html/rfc3986#section-3.2.2
     *
     * invalid characters in host regular expression
     */
    private const REGEXP_INVALID_HOST_CHARS = '/
        [:\/?#\[\]@ ]  # gen-delims characters as well as the space character
    /ix';

    /**
     * General registered name regular expression.
     *
     * @see https://tools.ietf.org/html/rfc3986#section-3.2.2
     * @see https://regex101.com/r/fptU8V/1
     */
    private const REGEXP_REGISTERED_NAME = '/
    (?(DEFINE)
        (?<unreserved>[a-z0-9_~\-])   # . is missing as it is used to separate labels
        (?<sub_delims>[!$&\'()*+,;=])
        (?<encoded>%[A-F0-9]{2})
        (?<reg_name>(?:(?&unreserved)|(?&sub_delims)|(?&encoded))*)
    )
        ^(?:(?&reg_name)\.)*(?&reg_name)\.?$
    /ix';

    /**
     * Domain name regular expression.
     *
     * Everything but the domain name length is validated
     *
     * @see https://tools.ietf.org/html/rfc1034#section-3.5
     * @see https://tools.ietf.org/html/rfc1123#section-2.1
     * @see https://regex101.com/r/71j6rt/1
     */
    private const REGEXP_DOMAIN_NAME = '/
    (?(DEFINE)
        (?<let_dig> [a-z0-9])                         # alpha digit
        (?<let_dig_hyp> [a-z0-9-])                    # alpha digit and hyphen
        (?<ldh_str> (?&let_dig_hyp){0,61}(?&let_dig)) # domain label end
        (?<label> (?&let_dig)((?&ldh_str))?)          # domain label
        (?<domain> (?&label)(\.(?&label)){0,126}\.?)  # domain name
    )
        ^(?&domain)$
    /ix';

    /**
     * @see https://tools.ietf.org/html/rfc3986#section-3.2.2
     *
     * IPvFuture regular expression
     */
    private const REGEXP_IP_FUTURE = '/^
        v(?<version>[A-F\d])+\.
        (?:
            (?<unreserved>[a-z\d_~\-\.])|
            (?<sub_delims>[!$&\'()*+,;=:])  # also include the : character
        )+
    $/ix';
    private const REGEXP_GEN_DELIMS = '/[:\/?#\[\]@ ]/';
    private const ADDRESS_BLOCK = "\xfe\x80";

    private ?bool $isDomainName = null;
    private ?bool $hasZoneIdentifier = null;
    private bool $asciiIsLoaded = false;
    private ?string $hostAsAscii = null;
    private bool $unicodeIsLoaded = false;
    private ?string $hostAsUnicode = null;
    private bool $isIpVersionLoaded = false;
    private ?string $ipVersion = null;

    private function __construct(
        public readonly ?string $value,
        public readonly HostType $type,
        public readonly HostFormat $format
    ) {
    }

    public function hasZoneIdentifier(): bool
    {
        return $this->hasZoneIdentifier ??= HostType::Ipv6 === $this->type && str_contains((string) $this->value, '%');
    }

    public function toAscii(): ?string
    {
        if (!$this->asciiIsLoaded) {
<<<<<<< HEAD
            $generate = function (): ?string {
=======
            $this->asciiIsLoaded = true;
            $this->hostAsAscii = (function (): ?string {
>>>>>>> 4bf6e4f2
                if (HostType::RegisteredName !== $this->type || null === $this->value) {
                    return $this->value;
                }

                $formattedHost = rawurldecode($this->value);
                if ($formattedHost === $this->value) {
                    return $this->isDomainType() ? IdnConverter::toAscii($this->value)->domain() : strtolower($formattedHost);
                }

                return Encoder::normalizeHost($this->value);
<<<<<<< HEAD
            };

            $this->asciiIsLoaded = true;
            $this->hostAsAscii = $generate();
=======
            })();
>>>>>>> 4bf6e4f2
        }

        return $this->hostAsAscii;
    }

    public function toUnicode(): ?string
    {
        if (!$this->unicodeIsLoaded) {
            $this->unicodeIsLoaded = true;
            $this->hostAsUnicode = $this->isDomainType() && null !== $this->value ? IdnConverter::toUnicode($this->value)->domain() : $this->value;
        }

        return $this->hostAsUnicode;
<<<<<<< HEAD
    }

    public function isDomainType(): bool
    {
        return $this->isDomainName ??= match (true) {
            HostType::RegisteredName !== $this->type, '' === $this->value => false,
            null === $this->value => true,
            default => is_object($result = IdnConverter::toAscii($this->value))
                && !$result->hasErrors()
                && self::isValidDomain($result->domain()),
        };
    }

    public function ipVersion(): ?string
    {
=======
    }

    public function isDomainType(): bool
    {
        return $this->isDomainName ??= match (true) {
            HostType::RegisteredName !== $this->type, '' === $this->value => false,
            null === $this->value => true,
            default => is_object($result = IdnConverter::toAscii($this->value))
                && !$result->hasErrors()
                && self::isValidDomain($result->domain()),
        };
    }

    public function ipVersion(): ?string
    {
>>>>>>> 4bf6e4f2
        if (!$this->isIpVersionLoaded) {
            $this->isIpVersionLoaded = true;
            $this->ipVersion = match (true) {
                HostType::Ipv4 === $this->type => '4',
                HostType::Ipv6 === $this->type => '6',
                1 === preg_match(self::REGEXP_IP_FUTURE, substr((string) $this->value, 1, -1), $matches) => $matches['version'],
                default => null,
            };
        }

        return $this->ipVersion;
    }

    public static function isValid(Stringable|string|null $host): bool
    {
        try {
            HostRecord::from($host);

            return true;
        } catch (Throwable) {
            return false;
        }
    }

    public static function isIpv4(Stringable|string|null $host): bool
    {
        try {
            return HostType::Ipv4 === HostRecord::from($host)->type;
        } catch (Throwable) {
            return false;
        }
    }

    public static function isIpv6(Stringable|string|null $host): bool
    {
        try {
            return HostType::Ipv6 === HostRecord::from($host)->type;
        } catch (Throwable) {
            return false;
        }
    }

    public static function isIpvFuture(Stringable|string|null $host): bool
    {
        try {
            return HostType::IpvFuture === HostRecord::from($host)->type;
        } catch (Throwable) {
            return false;
        }
    }

    public static function isIp(Stringable|string|null $host): bool
    {
        return !self::isRegisteredName($host);
    }

    public static function isRegisteredName(Stringable|string|null $host): bool
    {
        try {
            return HostType::RegisteredName === HostRecord::from($host)->type;
        } catch (Throwable) {
            return false;
        }
    }

    public static function isDomain(Stringable|string|null $host): bool
    {
        try {
            return HostRecord::from($host)->isDomainType();
        } catch (Throwable) {
            return false;
        }
    }

    /**
     * @throws SyntaxError
     */
    public static function from(Stringable|string|null $host): self
    {
        if ($host instanceof UriComponentInterface) {
            $host = $host->value();
        }

        if (null === $host) {
            return new self(
                value: null,
                type: HostType::RegisteredName,
                format: HostFormat::Ascii,
            );
        }

        $host = (string) $host;
        if ('' === $host) {
            return new self(
                value: '',
                type: HostType::RegisteredName,
                format: HostFormat::Ascii,
            );
        }

        static $inMemoryCache = [];
        if (isset($inMemoryCache[$host])) {
            return $inMemoryCache[$host];
        }

        if (self::MAXIMUM_HOST_CACHED < count($inMemoryCache)) {
            unset($inMemoryCache[array_key_first($inMemoryCache)]);
        }

        if ($host === filter_var($host, FILTER_VALIDATE_IP, FILTER_FLAG_IPV4)) {
            return $inMemoryCache[$host] = new self(
                value: $host,
                type: HostType::Ipv4,
                format: HostFormat::Ascii,
            );
        }

        if (str_starts_with($host, '[')) {
            str_ends_with($host, ']') || throw new SyntaxError('The host '.$host.' is not a valid IPv6 host.');

            $ipHost = substr($host, 1, -1);
            if (1 === preg_match(self::REGEXP_IP_FUTURE, $ipHost, $matches)) {
                return !in_array($matches['version'], ['4', '6'], true) ? ($inMemoryCache[$host] = new self(
                    value: $host,
                    type: HostType::IpvFuture,
                    format: HostFormat::Ascii,
                )) : throw new SyntaxError('The host '.$host.' is not a valid IPvFuture host.');
            }

            if (self::isValidIpv6Hostname($ipHost)) {
                return $inMemoryCache[$host] = new self(
                    value: $host,
                    type: HostType::Ipv6,
                    format: HostFormat::Ascii,
                );
            }

            throw new SyntaxError('The host '.$host.' is not a valid IPv6 host.');
        }

        $domainName = rawurldecode($host);
        $format = HostFormat::Unicode;
        if (1 !== preg_match(self::REGEXP_NON_ASCII_PATTERN, $domainName)) {
            $domainName = strtolower($domainName);
            $format = HostFormat::Ascii;
        }

        if (1 === preg_match(self::REGEXP_REGISTERED_NAME, $domainName)) {
            return $inMemoryCache[$host] = new self(
                value: $host,
                type: HostType::RegisteredName,
                format: $format,
            );
        }

        (HostFormat::Ascii !== $format && 1 !== preg_match(self::REGEXP_INVALID_HOST_CHARS, $domainName)) || throw new SyntaxError('`'.$host.'` is an invalid domain name : the host contains invalid characters.');
        IdnConverter::toAsciiOrFail($domainName);

        return $inMemoryCache[$host] = new self(
            value: $host,
            type: HostType::RegisteredName,
            format: $format,
        );
    }

    /**
     * Tells whether the registered name is a valid domain name according to RFC1123.
     *
     * @see http://man7.org/linux/man-pages/man7/hostname.7.html
     * @see https://tools.ietf.org/html/rfc1123#section-2.1
     */
    private static function isValidDomain(string $hostname): bool
    {
        $domainMaxLength = str_ends_with($hostname, '.') ? 254 : 253;

        return !isset($hostname[$domainMaxLength])
            && 1 === preg_match(self::REGEXP_DOMAIN_NAME, $hostname);
    }

    /**
     * Validates an Ipv6 as Host.
     *
     * @see http://tools.ietf.org/html/rfc6874#section-2
     * @see http://tools.ietf.org/html/rfc6874#section-4
     */
    private static function isValidIpv6Hostname(string $host): bool
    {
        [$ipv6, $scope] = explode('%', $host, 2) + [1 => null];
        if (null === $scope) {
            return (bool) filter_var($ipv6, FILTER_VALIDATE_IP, FILTER_FLAG_IPV6);
        }

        $scope = rawurldecode('%'.$scope);

        return 1 !== preg_match(self::REGEXP_NON_ASCII_PATTERN, $scope)
            && 1 !== preg_match(self::REGEXP_GEN_DELIMS, $scope)
            && false !== filter_var($ipv6, FILTER_VALIDATE_IP, FILTER_FLAG_IPV6)
            && str_starts_with((string)inet_pton((string)$ipv6), self::ADDRESS_BLOCK);
    }

    public function jsonSerialize(): ?string
    {
        return $this->value;
    }

    /**
     * @return HostRecordSerializedShape
     */
    public function __serialize(): array
    {
        return [['host' => $this->value], []];
    }

    /**
     * @param HostRecordSerializedShape $data
     *
<<<<<<< HEAD
     * @throws Exception
=======
     * @throws Exception|SyntaxError
>>>>>>> 4bf6e4f2
     */
    public function __unserialize(array $data): void
    {
        [$properties] = $data;
        $record = self::from($properties['host'] ?? throw new Exception('The `host` property is missing from the serialized object.'));
<<<<<<< HEAD

        $this->value = $record->value;
        $this->type = $record->type;
        $this->format = $record->format;
=======
        //if the Host computed value are already cache this avoid recomputing them
        foreach (get_object_vars($record) as $prop => $value) {
            /** @phpstan-ignore-next-line */
            $this->{$prop} = $value;
        }
>>>>>>> 4bf6e4f2
    }
}<|MERGE_RESOLUTION|>--- conflicted
+++ resolved
@@ -136,12 +136,8 @@
     public function toAscii(): ?string
     {
         if (!$this->asciiIsLoaded) {
-<<<<<<< HEAD
-            $generate = function (): ?string {
-=======
             $this->asciiIsLoaded = true;
             $this->hostAsAscii = (function (): ?string {
->>>>>>> 4bf6e4f2
                 if (HostType::RegisteredName !== $this->type || null === $this->value) {
                     return $this->value;
                 }
@@ -152,14 +148,7 @@
                 }
 
                 return Encoder::normalizeHost($this->value);
-<<<<<<< HEAD
-            };
-
-            $this->asciiIsLoaded = true;
-            $this->hostAsAscii = $generate();
-=======
             })();
->>>>>>> 4bf6e4f2
         }
 
         return $this->hostAsAscii;
@@ -173,7 +162,6 @@
         }
 
         return $this->hostAsUnicode;
-<<<<<<< HEAD
     }
 
     public function isDomainType(): bool
@@ -189,23 +177,6 @@
 
     public function ipVersion(): ?string
     {
-=======
-    }
-
-    public function isDomainType(): bool
-    {
-        return $this->isDomainName ??= match (true) {
-            HostType::RegisteredName !== $this->type, '' === $this->value => false,
-            null === $this->value => true,
-            default => is_object($result = IdnConverter::toAscii($this->value))
-                && !$result->hasErrors()
-                && self::isValidDomain($result->domain()),
-        };
-    }
-
-    public function ipVersion(): ?string
-    {
->>>>>>> 4bf6e4f2
         if (!$this->isIpVersionLoaded) {
             $this->isIpVersionLoaded = true;
             $this->ipVersion = match (true) {
@@ -422,27 +393,16 @@
     /**
      * @param HostRecordSerializedShape $data
      *
-<<<<<<< HEAD
-     * @throws Exception
-=======
      * @throws Exception|SyntaxError
->>>>>>> 4bf6e4f2
      */
     public function __unserialize(array $data): void
     {
         [$properties] = $data;
         $record = self::from($properties['host'] ?? throw new Exception('The `host` property is missing from the serialized object.'));
-<<<<<<< HEAD
-
-        $this->value = $record->value;
-        $this->type = $record->type;
-        $this->format = $record->format;
-=======
         //if the Host computed value are already cache this avoid recomputing them
         foreach (get_object_vars($record) as $prop => $value) {
             /** @phpstan-ignore-next-line */
             $this->{$prop} = $value;
         }
->>>>>>> 4bf6e4f2
     }
 }